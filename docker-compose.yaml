services:
  vllm:
    profiles: ["vllm-docker"]
    build:
      context: .
      dockerfile: Dockerfile.vllm
      args:
<<<<<<< HEAD
        VLLM_VERSION: ${VLLM_VERSION:-v0.5.5}
=======
        VLLM_VERSION: ${VLLM_VERSION:-latest}
>>>>>>> cca39671
    container_name: llm-stack-vllm-1
    runtime: nvidia
    working_dir: /workspace
    environment:
      - HUGGINGFACE_HUB_TOKEN=${HUGGINGFACE_HUB_TOKEN}
      - LOCAL_MODEL_PATH=${LOCAL_MODEL_PATH}
      - EVAL_CONFIG_PATH=${EVAL_CONFIG_PATH}
      - NVIDIA_VISIBLE_DEVICES=all
    volumes:
      - ./docker-entrypoint-vllm.sh:/workspace/docker-entrypoint-vllm.sh:ro
      - ./configs:/workspace/configs:ro
      - ~/.cache/huggingface:/root/.cache/huggingface
      - ${LOCAL_MODEL_PATH:-/tmp/empty}:/workspace/models:ro
    ports:
      - "${VLLM_PORT:-8000}:8000"
    ipc: host
    entrypoint: ["/workspace/docker-entrypoint-vllm.sh"]

  llm-leaderboard:
    build:
      context: .
      dockerfile: Dockerfile
    runtime: nvidia
    container_name: llm-leaderboard
    # GPU設定はdocker-compose.override.ymlで定義
    environment:
      - NVIDIA_VISIBLE_DEVICES=${NVIDIA_VISIBLE_DEVICES:-all}
      - NVIDIA_DRIVER_CAPABILITIES=compute,utility

      # Required API keys - set these in your .env file
      - WANDB_API_KEY=${WANDB_API_KEY}
      - OPENAI_API_KEY=${OPENAI_API_KEY}

      # Other API Keys (optional - set as needed)
      - ANTHROPIC_API_KEY=${ANTHROPIC_API_KEY}
      - GOOGLE_API_KEY=${GOOGLE_API_KEY}
      - COHERE_API_KEY=${COHERE_API_KEY}
      - MISTRAL_API_KEY=${MISTRAL_API_KEY}
      - UPSTAGE_API_KEY=${UPSTAGE_API_KEY}
      - XAI_API_KEY=${XAI_API_KEY}
      
      # VLLM Configuration
      - VLLM_ENDPOINT=vllm
      - VLLM_PORT=8000
<<<<<<< HEAD
=======
      - VLLM_API_KEY=${VLLM_API_KEY}
      - OPENAI_COMPATIBLE_API_KEY=${OPENAI_COMPATIBLE_API_KEY}
>>>>>>> cca39671

      # AWS Configuration (optional)
      - AWS_ACCESS_KEY_ID=${AWS_ACCESS_KEY_ID}
      - AWS_SECRET_ACCESS_KEY=${AWS_SECRET_ACCESS_KEY}
      - AWS_DEFAULT_REGION=${AWS_DEFAULT_REGION}

      # Azure OpenAI (if using)
      - AZURE_OPENAI_ENDPOINT=${AZURE_OPENAI_ENDPOINT}
      - AZURE_OPENAI_API_KEY=${AZURE_OPENAI_API_KEY}
      - OPENAI_API_TYPE=${OPENAI_API_TYPE}

      # Other settings
      - LANG=${LANG:-ja_JP.UTF-8}
      - PYTHONPATH=${PYTHONPATH}
      - JUMANPP_COMMAND=${JUMANPP_COMMAND:-/usr/local/bin/jumanpp}

      # Docker in Docker settings for SWE-bench
      - DOCKER_HOST=unix:///var/run/docker.sock

      # Dify Sandbox configuration
      - CODE_EXECUTION_ENDPOINT=${CODE_EXECUTION_ENDPOINT:-http://dify-sandbox:8194}
      - CODE_EXECUTION_API_KEY=${CODE_EXECUTION_API_KEY:-dify-sandbox}
    ipc: host
    volumes:
      - ~/.cache/huggingface:/root/.cache/huggingface
      - ./configs:/workspace/configs:ro
      - ${LOCAL_MODEL_PATH:-/tmp/empty}:/workspace/models:ro
      
      # Docker socket mount for SWE-bench evaluation
      - /var/run/docker.sock:/var/run/docker.sock
      
      # ローカルのスクリプトをマウント（開発用）
      - ./scripts:/workspace/scripts:rw
      - ./docker-entrypoint-vllm.sh:/workspace/docker-entrypoint-vllm.sh:ro

    command: >
      uv run scripts/run_eval.py
      -c ${EVAL_CONFIG_PATH}
    depends_on:
      - dify-sandbox
    networks:
      - default
      - ssrf_proxy_network
    dns:
      - 8.8.8.8
      - 8.8.4.4

  # Dify Sandbox service for secure code execution
  dify-sandbox:
    image: langgenius/dify-sandbox:0.2.1
    container_name: dify-sandbox
    restart: unless-stopped
    environment:
      # Sandbox configuration
      - API_KEY=${CODE_EXECUTION_API_KEY:-dify-sandbox}
      - GIN_MODE=release
      - WORKER_TIMEOUT=15
      - ENABLE_NETWORK=true
      - HTTP_PROXY=http://ssrf-proxy:3128
      - HTTPS_PROXY=http://ssrf-proxy:3128
      - SANDBOX_PORT=8194
    volumes:
      # Mount sandbox dependencies directory using a named volume
      - ./volumes/sandbox/dependencies:/dependencies
    ports:
      - "8194:8194"
    networks:
      - ssrf_proxy_network
      - default
    depends_on:
      - ssrf-proxy

  # SSRF Proxy server for secure network access
  ssrf-proxy:
    image: ubuntu/squid:latest
    container_name: ssrf-proxy
    restart: unless-stopped
    volumes:
      # Squid configuration file
      - ./configs/squid.conf:/etc/squid/squid.conf:ro
    networks:
      - ssrf_proxy_network
      - default

networks:
  default:
    name: llm-stack-network
    external: true
  ssrf_proxy_network:
    driver: bridge
    internal: false<|MERGE_RESOLUTION|>--- conflicted
+++ resolved
@@ -5,11 +5,7 @@
       context: .
       dockerfile: Dockerfile.vllm
       args:
-<<<<<<< HEAD
-        VLLM_VERSION: ${VLLM_VERSION:-v0.5.5}
-=======
         VLLM_VERSION: ${VLLM_VERSION:-latest}
->>>>>>> cca39671
     container_name: llm-stack-vllm-1
     runtime: nvidia
     working_dir: /workspace
@@ -54,11 +50,8 @@
       # VLLM Configuration
       - VLLM_ENDPOINT=vllm
       - VLLM_PORT=8000
-<<<<<<< HEAD
-=======
       - VLLM_API_KEY=${VLLM_API_KEY}
       - OPENAI_COMPATIBLE_API_KEY=${OPENAI_COMPATIBLE_API_KEY}
->>>>>>> cca39671
 
       # AWS Configuration (optional)
       - AWS_ACCESS_KEY_ID=${AWS_ACCESS_KEY_ID}
