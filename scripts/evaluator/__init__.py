--- conflicted
+++ resolved
@@ -10,13 +10,9 @@
 from . import swebench
 from . import swebench_official
 from . import hallulens
-<<<<<<< HEAD
-from . import hle
-=======
 from . import arc_agi_2
 from . import hle
 from . import m_ifeval
->>>>>>> 982d6f36
 
 __all__ = [
     'jaster',
@@ -30,11 +26,7 @@
     'swebench',
     'swebench_official',
     'hallulens',
-<<<<<<< HEAD
-    'hle',
-=======
     'arc_agi_2',
     'hle',
     'm_ifeval',
->>>>>>> 982d6f36
 ]