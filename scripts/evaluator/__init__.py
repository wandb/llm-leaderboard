--- conflicted
+++ resolved
@@ -10,12 +10,9 @@
 from . import swebench
 from . import swebench_official
 from . import hallulens
-<<<<<<< HEAD
 from . import arc_agi_2
 from . import hle
-=======
 from . import m_ifeval
->>>>>>> 629b458a
 
 __all__ = [
     'jaster',
@@ -29,10 +26,7 @@
     'swebench',
     'swebench_official',
     'hallulens',
-<<<<<<< HEAD
     'arc_agi_2',
     'hle',
-=======
     'm_ifeval',
->>>>>>> 629b458a
 ]