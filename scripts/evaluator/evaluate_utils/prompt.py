--- conflicted
+++ resolved
@@ -1,36 +1,11 @@
 import json
-<<<<<<< HEAD
 from pathlib import Path
-from typing import Optional
 from collections import defaultdict
 
-from langchain.prompts import BasePromptTemplate, PromptTemplate
-from dataclasses import dataclass
-=======
->>>>>>> 85ad6167
 from jinja2 import Template
+
 from config_singleton import WandbConfigSingleton
 
-<<<<<<< HEAD
-@dataclass(frozen=True)
-class Sample:
-    input: str
-    output: str
-
-def get_system_message_intro(language: str) -> str:
-    instance = WandbConfigSingleton.get_instance()
-    cfg = instance.config
-    
-    custom_system_message = cfg.get(f"custom_system_message_{language}", None)
-    if custom_system_message is not None:
-        return custom_system_message
-    elif language == "ja":
-        return "以下は、タスクを説明する指示と、文脈のある入力の組み合わせです。要求を適切に満たす応答を書きなさい。"
-    elif language == "en":
-        return "Here is a combination of instructions explaining the task and inputs with context. Please write a response that adequately meets the request."
-    else:
-        raise ValueError(f"Invalid language: {language}")
-=======
 def get_system_message(system_message_intro: str, instruction: str):
     system_message = ""
     system_message += system_message_intro
@@ -38,7 +13,6 @@
     system_message += instruction
     return system_message
 
->>>>>>> 85ad6167
 
 def get_few_shot_messages(target_dataset_path: str, num_few_shots: int):
     dataset_json_name = target_dataset_path.name
@@ -56,25 +30,6 @@
         few_shot_messages.append({"role": "assistant", "content": samples[i]["output"]})
     return few_shot_messages
 
-<<<<<<< HEAD
-def get_few_shot_samples(target_dataset_path: Path, num_few_shots: int) -> list[Sample]:
-    dataset_json_name = target_dataset_path.name
-    target_few_shot_path = (
-        target_dataset_path.resolve().parent.parent / "train" / dataset_json_name
-    )
-    assert (
-        target_few_shot_path.exists()
-    ), f"Wrong path {target_few_shot_path.resolve()}, can not extract few-shot samples"
-    samples = [
-        Sample(**data)
-        for data in json.loads(target_few_shot_path.read_text(encoding="utf-8"))[
-            "samples"
-        ]
-    ]
-    assert (
-        len(samples) >= num_few_shots
-    ), f"Wrong number of few shots {num_few_shots}, we only have {len(samples)} few shots"
-    return samples[:num_few_shots]
 
 # bbqデータセットはカテゴリごとにfew-shotを構築するため、専用のカテゴリごとのfew-shotを取得する関数を追加
 def get_few_shot_samples_by_bbq_category(target_dataset_path: Path, num_few_shots: int, sample_class=None) -> dict[str, list]:
@@ -105,13 +60,6 @@
     return few_shot_samples
 
 
-
-def replace_braces(text):
-    return text.replace("{", "{{").replace("}", "}}")
-
-=======
->>>>>>> 85ad6167
-
 def apply_chat_template(messages: list[dict[str, str]]) -> str:
     instance = WandbConfigSingleton.get_instance()
     cfg = instance.config
@@ -128,57 +76,4 @@
             ensure_ascii=False,
             indent=2,
         )
-<<<<<<< HEAD
-    return conversation_prompt
-
-
-def get_evaluation_prompt(
-    instruction: str,
-    few_shots: list[Sample],
-    language: str,
-    custom_prompt_template: Optional[str] = None,
-    custom_fewshots_template: Optional[str] = None,
-) -> BasePromptTemplate:
-    if language == "ja":
-        input_heading = "入力"
-        response_heading = "応答"
-        system_message_intro = f"{instruction}" # alpaca formatだとprefixに"### Instruction"が入るのでそれに対応した形に変更
-        few_shots_template = "\n\n### 入力:\n{input}\n" # alpaca formatだとsuffixに"### Response"が入るのでそれに対応した形に変更
-    elif language == "en":
-        input_heading = "Input"
-        response_heading = "Response"
-        system_message_intro = f"{instruction}"
-        few_shots_template = "\n\n### Input:\n{input}\n"
-    else:
-        raise ValueError(f"Invalid language: {language}")
-    
-    if custom_prompt_template is not None:
-        if len(few_shots) == 0:
-            system_message: str = custom_prompt_template.format(
-                instruction=instruction, input="{input}"
-            )
-        else:
-            few_shots_text: str = ""
-            for few_shot in few_shots:
-                if custom_fewshots_template is not None:
-                    few_shots_text += custom_fewshots_template.format(
-                        input=replace_braces(few_shot.input), output=few_shot.output
-                    )
-                else:
-                    few_shots_text += f"\n\n### {input_heading}:\n{replace_braces(few_shot.input)}\n\n### {response_heading}:\n{few_shot.output}"
-            system_message = custom_prompt_template.format(
-                instruction=instruction + few_shots_text, input="{input}"
-            )
-    else:
-        system_message = system_message_intro
-        for few_shot in few_shots:
-            system_message += f"\n\n### {input_heading}:\n{replace_braces(few_shot.input)}\n\n### {response_heading}:\n{few_shot.output}"
-        system_message += few_shots_template
-
-    messages = [{"role": "user", "content": system_message}]
-    conversation_prompt = apply_chat_template(messages)
-
-    return PromptTemplate(input_variables=["input"], template=conversation_prompt)
-=======
-    return conversation_prompt
->>>>>>> 85ad6167
+    return conversation_prompt