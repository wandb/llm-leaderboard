import json
import time
from pathlib import Path

import pandas as pd
from toolz import pipe
from tqdm import tqdm
import wandb

from config_singleton import WandbConfigSingleton
from .evaluate_utils import (
    apply_chat_template,
    get_few_shot_messages,
    jaster_metrics_dict,
    jmmlu_dict,
    controllability_dict,
    task_to_sub_category,
    LLMAsyncProcessor,
    normalize,
    text_formatter,
    evaluate_robustness,
)

def evaluate_n_shot(few_shots: bool):
    # Retrieve the instance from WandbConfigSingleton and load the W&B run and configuration
    instance = WandbConfigSingleton.get_instance()
    run = instance.run
    cfg = instance.config
    llm = instance.llm

    # download dataset
    dataset_name = "jaster"
    artifact = run.use_artifact(cfg[dataset_name].artifacts_path, type="dataset")
    artifact_dir = artifact.download()
    dataset_dir = Path(artifact_dir) / cfg[dataset_name].dataset_dir
    if not dataset_dir.exists():
        print(f"skip {dataset_name} because it is not found in {artifact_dir}")
        raise FileNotFoundError(f"dataset_dir not found: {dataset_dir}")

    tasks = [
        "aio",
        "alt-e-to-j",
        "alt-j-to-e",
        "chabsa",
        "commonsensemoralja",
        "jamp",
        "janli",
        "jblimp",
        "jcola-in-domain",
        "jcola-out-of-domain",
        "jcommonsenseqa",
        "jemhopqa",
        "jnli",
        "jsem",
        "jsick",
        "jsquad",
        #"jsts",
        "kuci",
        "mawps",
        #"mbpp",
        "mgsm",
        "niilc",
        "wiki_coreference",
        "wiki_dependency",
        "wiki_ner",
        "wiki_pas",
        "wiki_reading",
        "wikicorpus-e-to-j",
        "wikicorpus-j-to-e"
    ]
    tasks.extend(sorted({p.stem for p in dataset_dir.glob("**/mmlu_en_*.json")}))
    tasks.extend([p.stem for p in dataset_dir.glob("**/jmmlu*.json") if not p.stem.endswith("Choice")])

    if few_shots:
        num_few_shots = cfg.get("num_few_shots", None)
        if (num_few_shots is None) or (num_few_shots == 0):
            return
    else:
        num_few_shots = 0

    if cfg.jmmlu_robustness and few_shots:
        tasks.extend([p.stem for p in dataset_dir.glob("**/jmmlu*.json") if p.stem.endswith("Choice")])

    evaluation_results = []
    for task in tasks:
        # execute evaluation
        for subset in ("test", "dev"):
            eval_matainfo = {
                "run_name": run.name,
                "model_name": cfg.model.pretrained_model_name_or_path,
                "dataset": dataset_name,
                "task": task,
                "num_few_shots": num_few_shots,
                "subset": subset,
            }

            # read task data
            task_data_path = dataset_dir / subset / f"{task}.json"
            if not task_data_path.exists():
                print(f"skip {task} because it is not found in {artifact_dir}")
                continue
            with task_data_path.open(encoding="utf-8") as f:
                task_data = json.load(f)

            # number of evaluation samples
            if cfg.testmode:
                test_max_num_samples = 1
                val_max_num_samples = 1
            elif "wiki" in task:
                test_max_num_samples = 20
                val_max_num_samples = 5
            elif "mmlu" in task:
                test_max_num_samples = 5
                val_max_num_samples = 1
            else:
                test_max_num_samples = 100
                val_max_num_samples = 10

            if subset == "test":
                num_samples = test_max_num_samples
            elif subset == "dev":
                num_samples = val_max_num_samples
            samples = task_data["samples"][:num_samples]

            for idx, sample in enumerate(samples):
                inputs = []
                # compose messages
                messages = []

                # add fewshots samples
                if few_shots:
                    few_shot_messages = get_few_shot_messages(
                        target_dataset_path=task_data_path,
                        num_few_shots=num_few_shots,
                    )
                    messages.extend(few_shot_messages)

                # user input
                messages.append({"role": "user", "content": sample["input"]})

                # instruction message
                if "mmlu_en" in task:
                    message_intro = "The following text provides instructions for a certain task, along with accompanying input that offers further context. Please describe the appropriate response to complete the request."
                else:
                    message_intro = "以下に、あるタスクを説明する指示があり、それに付随する入力が更なる文脈を提供しています。リクエストを適切に完了するための回答を記述してください。"
                
                instruction = "\n".join(
                    [message_intro, task_data["instruction"]]
                )

                # Add instruction message at the beginning
                first_content = messages[0]["content"]
                messages[0]["content"] = f"{instruction}\n\n{first_content}"

                # generate output
                prompt = apply_chat_template(messages=messages)
                y_pred = None
                y_true: str = pipe(sample["output"], normalize)
                metrics: str = task_data["metrics"][0]
                #metrics: str = (
                #               "bert_score_en_f1" if task in ["alt-j-to-e", "wikicorpus-j-to-e"] else
                #                "bert_score_ja_f1" if task in ["alt-e-to-j", "wikicorpus-e-to-j"] else
                #                task_data["metrics"][0]
                #                )
                metrics_func: callable = jaster_metrics_dict[metrics]
                control_task = "mmlu_en" if "mmlu_en" in task else "jmmlu" if "jmmlu" in task else task
                control_method: str = controllability_dict[control_task].__name__
                control_func: callable = controllability_dict[control_task]

                generator_config = {"max_tokens": task_data["output_length"]}
                inputs.extend([messages, generator_config])

                # collect data
                evaluation_results.append(
                    {
                        **eval_matainfo,
                        "index": idx,
                        "input": sample["input"],
                        "raw_output": None,  # to be filled
                        "output": None,  # to be filled
                        "expected_output": y_true,
                        "prompt": prompt,
                        "metrics": metrics,
                        "metrics_func": metrics_func,
                        "control_method": control_method,
                        "control_func": control_func,
                        "score": None,  # to be filled
                        "latency": None,  # to be filled
                        "inputs": inputs,
                    }
                )

    all_inputs = [er["inputs"] for er in evaluation_results]
    llm_ap = LLMAsyncProcessor(
        llm=llm,
        inputs=all_inputs,
    )
    results = llm_ap.get_results()

    for result, evaluation_result in tqdm(zip(results, evaluation_results)):
        response, latency = result
        raw_output = response.content
        y_pred: str = pipe(
            raw_output,
            lambda x: text_formatter(x, evaluation_result["task"]),
            lambda x: x.split("\n\n")[0],
            lambda x: x.strip("'").strip('"'),
            normalize,
        )
        metrics_func = evaluation_result["metrics_func"]
        control_func = evaluation_result["control_func"]
        score = metrics_func(y_pred, evaluation_result["expected_output"])
        control_score = control_func(y_pred)

        evaluation_result["raw_output"] = raw_output
        evaluation_result["output"] = y_pred
        evaluation_result["score"] = score
        evaluation_result["control_score"] = control_score
        evaluation_result["latency"] = latency
        del evaluation_result["metrics_func"], evaluation_result["control_func"], evaluation_result["inputs"]

    output_df = pd.DataFrame(evaluation_results)
<<<<<<< HEAD
    output_df["task"] = output_df["task"].apply(lambda x: "mmlu_en" if x.startswith("mmlu_en") else x)    
=======
    # group mmlu_en and jmmlu task category
    output_df["task"] = output_df["task"].apply(lambda x: "mmlu_en" if x.startswith("mmlu_en") else x)
    output_df['task'] = output_df['task'].apply(lambda x: jmmlu_dict.get(x, x))
    output_df['sub_category'] = output_df['task'].map(task_to_sub_category)
>>>>>>> d01f8370

    # log table
    if cfg.jmmlu_robustness and few_shots:
        output_robust_df = output_df[output_df["task"].str.contains("jmmlu")]

    # group mmlu_en and jmmlu task 
    output_df['task'] = output_df['task'].apply(lambda x: jmmlu_dict.get(x, x))        
    dev_table = output_df.query("subset == 'dev'")
    test_table = output_df.query("subset == 'test'")
    
    leaderboard_table = pd.pivot_table(
        data=test_table,
        values="score",
        index=["run_name", "model_name"],
        columns="task",
        aggfunc="mean",
    ).reset_index()

    leaderboard_table_control = pd.pivot_table(
        data=test_table,
        values="control_score",
        index=["run_name", "model_name"],
        columns="task",
        aggfunc="mean",
    ).reset_index()
    leaderboard_table_control['AVG'] = leaderboard_table.iloc[:, 2:].mean(axis=1)
    leaderboard_table_control['AVG'] = leaderboard_table_control.iloc[:, 2:].mean(axis=1)
    leaderboard_table['jmmlu'] = leaderboard_table[['jmmlu_stem', 'jmmlu_social_sciences', 'jmmlu_humanities', 'jmmlu_other']].mean(axis=1)
    leaderboard_table_control['jmmlu'] = leaderboard_table_control[['jmmlu_stem', 'jmmlu_social_sciences', 'jmmlu_humanities', 'jmmlu_other']].mean(axis=1)
    run.log(
        {
            f"{dataset_name}_{num_few_shots}shot_output_table_dev": dev_table,
            f"{dataset_name}_{num_few_shots}shot_output_table": test_table,
            f"{dataset_name}_{num_few_shots}shot_leaderboard_table": leaderboard_table,
            f"{dataset_name}_control_{num_few_shots}shot_leaderboard_table": leaderboard_table_control,
        }
    )

    if cfg.jmmlu_robustness and few_shots:
        # need to be updated
        dev_robust_table = output_robust_df.query("subset == 'dev'")
        test_robust_table= output_robust_df.query("subset == 'test'")
        dev_robust_table_for_log,_ = evaluate_robustness(num_few_shots=num_few_shots, subset="_dev", df=dev_robust_table)
        test_robust_table_for_log, leaderboard_robust_table= evaluate_robustness(num_few_shots=num_few_shots, subset="", df=test_robust_table)
        run.log(
        {
            f"jmmlu_robust_{num_few_shots}shot_output_table_dev": dev_robust_table_for_log,
            f"jmmlu_robust_{num_few_shots}shot_output_table": test_robust_table_for_log,
            f"jmmlu_robust_{num_few_shots}shot_leaderboard_table": leaderboard_robust_table
        }
    )
        
def evaluate():
    evaluate_n_shot(few_shots=False)
    evaluate_n_shot(few_shots=True)<|MERGE_RESOLUTION|>--- conflicted
+++ resolved
@@ -220,21 +220,16 @@
         del evaluation_result["metrics_func"], evaluation_result["control_func"], evaluation_result["inputs"]
 
     output_df = pd.DataFrame(evaluation_results)
-<<<<<<< HEAD
-    output_df["task"] = output_df["task"].apply(lambda x: "mmlu_en" if x.startswith("mmlu_en") else x)    
-=======
     # group mmlu_en and jmmlu task category
     output_df["task"] = output_df["task"].apply(lambda x: "mmlu_en" if x.startswith("mmlu_en") else x)
-    output_df['task'] = output_df['task'].apply(lambda x: jmmlu_dict.get(x, x))
-    output_df['sub_category'] = output_df['task'].map(task_to_sub_category)
->>>>>>> d01f8370
 
     # log table
     if cfg.jmmlu_robustness and few_shots:
         output_robust_df = output_df[output_df["task"].str.contains("jmmlu")]
 
     # group mmlu_en and jmmlu task 
-    output_df['task'] = output_df['task'].apply(lambda x: jmmlu_dict.get(x, x))        
+    output_df['task'] = output_df['task'].apply(lambda x: jmmlu_dict.get(x, x))
+    output_df['sub_category'] = output_df['task'].map(task_to_sub_category)  
     dev_table = output_df.query("subset == 'dev'")
     test_table = output_df.query("subset == 'test'")
     
