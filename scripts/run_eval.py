import wandb
from pathlib import Path
from argparse import ArgumentParser
from omegaconf import OmegaConf
import questionary

from config_singleton import WandbConfigSingleton
from llm_inference_adapter import get_llm_inference_engine
from vllm_server import shutdown_vllm_server
from blend_run import blend_run
from evaluator import (
    jaster,
    jbbq,
    lctg,
    mtbench,
    jaster_translation,
    toxicity,
    jtruthfulqa,
    hallulens,
    aggregate,
    swebench,
)
from utils import paginate_choices

# Set config path
config_dir = Path("configs")
base_cfg_name = "base_config.yaml"
parser = ArgumentParser()
parser.add_argument("--config", "-c", type=str)
parser.add_argument("--select-config", "-s", action="store_true", default=False)
args = parser.parse_args()

if args.select_config:
    choices = sorted([p.name for p in config_dir.iterdir() if p.suffix == ".yaml"])
    if len(choices) > 36:
        custom_cfg_name = paginate_choices(choices)
    else:
        custom_cfg_name = questionary.select(
            "Select config",
            choices=choices,
            use_shortcuts=True,
        ).ask()
    custom_cfg_path = config_dir / custom_cfg_name
elif args.config:
    custom_cfg_path = config_dir / args.config
else:
    raise ValueError("No arguments found. Please specify either --config or --select-config.")

if custom_cfg_path.suffix != ".yaml":
    custom_cfg_path = custom_cfg_path.with_suffix(".yaml")
assert custom_cfg_path.exists(), f"Config file {custom_cfg_path.resolve()} does not exist"

# Configuration loading
custom_cfg = OmegaConf.load(custom_cfg_path)
base_cfg_path = config_dir / base_cfg_name
base_cfg = OmegaConf.load(base_cfg_path)
custom_cfg = OmegaConf.merge(base_cfg, custom_cfg)
cfg_dict = OmegaConf.to_container(custom_cfg, resolve=True)
assert isinstance(cfg_dict, dict), "instance.config must be a DictConfig"

# W&B setup and artifact handling
wandb.login()
run = wandb.init(
    entity=cfg_dict["wandb"]["entity"],
    project=cfg_dict["wandb"]["project"],
    name=cfg_dict["wandb"]["run_name"],
    config=cfg_dict,
    job_type="evaluation",
)

# Initialize the WandbConfigSingleton
WandbConfigSingleton.initialize(run, llm=None)
cfg = WandbConfigSingleton.get_instance().config

# Save configuration as artifact
artifact = wandb.Artifact("config", type="config")
artifact.add_file(custom_cfg_path)
run.log_artifact(artifact)

# Inherit old runs
blend_run(run_chain=True)

# Start inference server
llm = get_llm_inference_engine()
instance = WandbConfigSingleton.get_instance()
instance.llm = llm

# mt-bench evaluation
if cfg.run.mtbench:
    mtbench.evaluate()

# jbbq
if cfg.run.jbbq:
    jbbq.evaluate()

# lctg-bench
if cfg.run.lctg:
    lctg.evaluate()

# toxicity
if cfg.run.toxicity:
    toxicity.evaluate()

# JTruthfulQA
if cfg.run.jtruthfulqa:
    jtruthfulqa.evaluate()

<<<<<<< HEAD
# SWE-Bench Verified evaluation
if cfg.run.swebench:
    evaluation_method = cfg.swebench.get("evaluation_method", "official")
    if evaluation_method == "official":
        from evaluator import swebench_official
        swebench_official.evaluate()
    else:
        swebench.evaluate()
=======
# HalluLens
if cfg.run.hallulens:
    hallulens.evaluate()
>>>>>>> 807f1ff0

# Evaluation phase
if cfg.run.jaster:
    # llm-jp-eval evaluation (jmmlu含む)
    jaster.evaluate()

    #### open weight model base evaluation
    # 1. evaluation for translation task in jaster with comet
    shutdown_vllm_server()
    jaster_translation.evaluate()

# 6. Aggregation
if cfg.run.aggregate:
    aggregate.evaluate()<|MERGE_RESOLUTION|>--- conflicted
+++ resolved
@@ -105,7 +105,6 @@
 if cfg.run.jtruthfulqa:
     jtruthfulqa.evaluate()
 
-<<<<<<< HEAD
 # SWE-Bench Verified evaluation
 if cfg.run.swebench:
     evaluation_method = cfg.swebench.get("evaluation_method", "official")
@@ -114,11 +113,10 @@
         swebench_official.evaluate()
     else:
         swebench.evaluate()
-=======
+
 # HalluLens
 if cfg.run.hallulens:
     hallulens.evaluate()
->>>>>>> 807f1ff0
 
 # Evaluation phase
 if cfg.run.jaster:
