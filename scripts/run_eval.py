--- conflicted
+++ resolved
@@ -70,21 +70,14 @@
 # Evaluation phase
 # 1. llm-jp-eval evaluation (jmmlu含む)
 jaster.evaluate()
-<<<<<<< HEAD
+
 #controllability.evaluate()
 
 #jmmlu.evaluate()
 #robustness.evaluate()
 
 #mmlu.evaluate()
-=======
-# controllability.evaluate()
 
-# jmmlu.evaluate()
-# robustness.evaluate()
-
-# mmlu.evaluate()
->>>>>>> 0a4a7961
 
 
 # 2. mt-bench evaluation
