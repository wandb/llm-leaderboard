--- conflicted
+++ resolved
@@ -16,11 +16,8 @@
     jaster_translation,
     toxicity,
     jtruthfulqa,
-<<<<<<< HEAD
     hle,
-=======
     hallulens,
->>>>>>> f8cafb12
     aggregate,
 )
 from utils import paginate_choices
@@ -108,15 +105,13 @@
 if cfg.run.jtruthfulqa:
     jtruthfulqa.evaluate()
 
-<<<<<<< HEAD
 # hle
 if cfg.run.hle:
     hle.evaluate()
-=======
+
 # HalluLens
 if cfg.run.hallulens:
     hallulens.evaluate()
->>>>>>> f8cafb12
 
 # Evaluation phase
 if cfg.run.jaster:
