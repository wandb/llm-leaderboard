import os
import asyncio
from dataclasses import dataclass
import json
from config_singleton import WandbConfigSingleton
<<<<<<< HEAD
from langchain_openai import ChatOpenAI, AzureChatOpenAI
# MistralAIのインポートを条件付きに（Pydantic v2の互換性問題を回避）
try:
    from langchain_mistralai.chat_models import ChatMistralAI
    MISTRAL_AVAILABLE = True
except ImportError:
    MISTRAL_AVAILABLE = False
    print("Warning: langchain_mistralai not available due to dependency conflicts. MistralAI API will not be supported.")

# Google GenerativeAIのインポートを条件付きに
try:
    from langchain_google_genai import (
        ChatGoogleGenerativeAI,
        HarmBlockThreshold,
        HarmCategory,
    )
    GOOGLE_AVAILABLE = True
except ImportError:
    GOOGLE_AVAILABLE = False
    print("Warning: langchain_google_genai not available due to dependency conflicts. Google API will not be supported.")

# from langchain_aws import ChatBedrock

# Anthropicのインポートを条件付きに
try:
    from langchain_anthropic import ChatAnthropic
    ANTHROPIC_AVAILABLE = True
except ImportError:
    ANTHROPIC_AVAILABLE = False
    print("Warning: langchain_anthropic not available due to dependency conflicts. Anthropic API will not be supported.")

# Cohereのインポートも条件付きに（同様の問題の可能性）
try:
    from langchain_cohere import ChatCohere
    COHERE_AVAILABLE = True
except ImportError:
    COHERE_AVAILABLE = False
    print("Warning: langchain_cohere not available due to dependency conflicts. Cohere API will not be supported.")

=======
import openai
from mistralai import Mistral
import google.generativeai as genai
from anthropic import Anthropic
import cohere
>>>>>>> f8cafb12
from botocore.exceptions import ClientError
import boto3
from botocore.config import Config
from openai import AzureOpenAI


@dataclass
class LLMResponse:
    content: str


def filter_params(params, allowed_params):
    """許可されたパラメータのみをフィルタリング"""
    return {k: v for k, v in params.items() if k in allowed_params}


def map_common_params(params, param_mapping):
    """共通パラメータを各プロバイダ固有のパラメータ名にマッピング"""
    mapped_params = {}
    for key, value in params.items():
        mapped_key = param_mapping.get(key, key)
        mapped_params[mapped_key] = value
    return mapped_params


class ChatBedrock:
    def __init__(self, cfg) -> None:
        self.bedrock_runtime = boto3.client(
            service_name="bedrock-runtime",
            region_name=os.environ.get("AWS_DEFAULT_REGION", "us-west-2"),
            config=Config(read_timeout=1000),
        )
        self.model_id = cfg.model.pretrained_model_name_or_path
        self.ignore_keys = ["max_tokens"]
        self.generator_config = {
            k: v for k, v in cfg.generator.items() if k not in self.ignore_keys
        }

    async def _invoke_async(self, messages: list[dict[str, str]], max_tokens: int):
        """非同期でBedrockを呼び出し"""
        is_claude = "anthropic" in self.model_id.lower()
        is_llama = "llama" in self.model_id.lower()
        is_nova = "nova" in self.model_id.lower()

        if is_claude:
            body_dict = {
                "anthropic_version": "bedrock-2023-05-31",
                "max_tokens": max_tokens,
                **self.generator_config,
            }
            if messages[0]["role"] == "system":
                body_dict.update({"messages": messages[1:], "system": messages[0]["content"]})
            else:
                body_dict.update({"messages": messages})
        elif is_llama:
            prompt = self._format_llama_prompt(messages)
            body_dict = {
                "prompt": prompt,
                "max_gen_len": max_tokens,
                **self.generator_config,
            }
        elif is_nova:
            for message in messages:
                if isinstance(message['content'], str):
                    message['content'] = [{"text": message['content']}]

            parameter_mapping = {
                "top_p": "topP",
                "max_tokens": "maxTokens",
            }

            inference_config = {
                parameter_mapping.get(k, k): v for k, v in {
                    "temperature": self.generator_config.get("temperature", 0.0),
                    "maxTokens": max_tokens,
                    **{k: v for k, v in self.generator_config.items() if k not in ["temperature"]}
                }.items()
            }

            body_dict = {
                "messages": messages,
                "inferenceConfig": inference_config
            }
        else:
            raise ValueError(f"Unsupported model: {self.model_id}")

        try:
            if is_nova:
                # 非同期でconverseを実行
                response = await asyncio.to_thread(
                    self.bedrock_runtime.converse,
                    modelId=self.model_id,
                    **body_dict
                )
                response_body = response
            else:
                # 非同期でinvoke_modelを実行
                response = await asyncio.to_thread(
                    self.bedrock_runtime.invoke_model,
                    body=json.dumps(body_dict),
                    modelId=self.model_id
                )
                response_body = json.loads(response.get("body").read())
        except ClientError as e:
            print(f"ERROR: Can't invoke '{self.model_id}'. Reason: {e}")
            raise

        return response_body

    def _format_llama_prompt(self, messages):
        formatted_messages = ["<|begin_of_text|>"]
        for message in messages:
            if message["role"] == "system":
                formatted_messages.append(f"<|start_header_id|>system<|end_header_id|>\n{message['content']}\n<|eot_id|>")
            elif message["role"] == "user":
                formatted_messages.append(f"<|start_header_id|>user<|end_header_id|>\n{message['content']}\n<|eot_id|>")
            elif message["role"] == "assistant":
                formatted_messages.append(f"<|start_header_id|>assistant<|end_header_id|>\n{message['content']}\n<|eot_id|>")
        return "".join(formatted_messages)

    def invoke(self, messages, max_tokens=None, **kwargs):
        """同期版のinvoke（後方互換性のため）"""
        if max_tokens is None:
            max_tokens = 1024
        # 同期処理として実行
        loop = asyncio.new_event_loop()
        asyncio.set_event_loop(loop)
        try:
            return loop.run_until_complete(self.ainvoke(messages, max_tokens, **kwargs))
        finally:
            loop.close()

    async def ainvoke(self, messages, max_tokens=None, **kwargs):
        """非同期版のinvoke"""
        if max_tokens is None:
            max_tokens = 1024
        
        response = await self._invoke_async(messages=messages, max_tokens=max_tokens)
        
        if "anthropic" in self.model_id.lower():
            content = response.get("content", [{"text": ""}])[0]["text"]
        elif "llama" in self.model_id.lower():
            content = response.get("generation", "")
            content = content.replace("<|start_header_id|>assistant<|end_header_id|>\n", "").replace("\n<|eot_id|>", "") 
        elif "nova" in self.model_id.lower():
            content = response.get("output", {}).get("message", {}).get("content", [{}])[0].get("text", "")
        else:
            content = ""
        return LLMResponse(content=content)


class OpenAIClient:
    def __init__(self, api_key=None, base_url=None, model=None, **kwargs):
        self.client = openai.OpenAI(
            api_key=api_key,
            base_url=base_url
        )
        self.async_client = openai.AsyncOpenAI(
            api_key=api_key,
            base_url=base_url
        )
        self.model = model
        self.kwargs = kwargs
        
        self.allowed_params = {
            'temperature', 'top_p', 'n', 'stream', 'stop', 
            'max_tokens', 'presence_penalty', 'frequency_penalty',
            'logit_bias', 'user', 'response_format', 'seed',
            'tools', 'tool_choice', 'parallel_tool_calls'
        }
        
        self.param_mapping = {}

    def invoke(self, messages, max_tokens=None, **kwargs):
        """同期版のinvoke（後方互換性のため）"""
        loop = asyncio.new_event_loop()
        asyncio.set_event_loop(loop)
        try:
            return loop.run_until_complete(self.ainvoke(messages, max_tokens, **kwargs))
        finally:
            loop.close()

    async def ainvoke(self, messages, max_tokens=None, **kwargs):
        """非同期版のinvoke"""
        all_kwargs = {**self.kwargs, **kwargs}
        mapped_params = map_common_params(all_kwargs, self.param_mapping)
        filtered_params = filter_params(mapped_params, self.allowed_params)
        
        params = {
            "model": self.model,
            "messages": messages,
            **filtered_params
        }
        
        if max_tokens:
            params["max_tokens"] = max_tokens
        
        response = await self.async_client.chat.completions.create(**params)
        return LLMResponse(content=response.choices[0].message.content)


class MistralClient:
    def __init__(self, api_key, model, **kwargs):
        self.client = Mistral(api_key=api_key)
        self.model = model
        self.kwargs = kwargs
        
        self.allowed_params = {
            'temperature', 'top_p', 'max_tokens', 'stream', 'stop',
            'random_seed', 'response_format', 'tools', 'tool_choice'
        }
        
        self.param_mapping = {
            'seed': 'random_seed',
        }

    def invoke(self, messages, max_tokens=None, **kwargs):
        """同期版のinvoke（後方互換性のため）"""
        loop = asyncio.new_event_loop()
        asyncio.set_event_loop(loop)
        try:
            return loop.run_until_complete(self.ainvoke(messages, max_tokens, **kwargs))
        finally:
            loop.close()

    async def ainvoke(self, messages, max_tokens=None, **kwargs):
        """非同期版のinvoke"""
        all_kwargs = {**self.kwargs, **kwargs}
        mapped_params = map_common_params(all_kwargs, self.param_mapping)
        filtered_params = filter_params(mapped_params, self.allowed_params)
        
        params = {
            "model": self.model,
            "messages": messages,
            **filtered_params
        }
        
        if max_tokens:
            params["max_tokens"] = max_tokens
        
        # Mistral APIを非同期で実行
        response = await asyncio.to_thread(self.client.chat.complete, **params)
        return LLMResponse(content=response.choices[0].message.content)


class GoogleClient:
    def __init__(self, api_key, model, **kwargs):
        genai.configure(api_key=api_key)
        self.model = genai.GenerativeModel(model)
        self.kwargs = kwargs
        
        self.allowed_params = {
            'temperature', 'top_p', 'top_k', 'max_output_tokens',
            'candidate_count', 'stop_sequences'
        }
        
        self.param_mapping = {
            'max_tokens': 'max_output_tokens',
            'stop': 'stop_sequences',
        }

    def invoke(self, messages, max_tokens=None, **kwargs):
        """同期版のinvoke（後方互換性のため）"""
        loop = asyncio.new_event_loop()
        asyncio.set_event_loop(loop)
        try:
            return loop.run_until_complete(self.ainvoke(messages, max_tokens, **kwargs))
        finally:
            loop.close()

    async def ainvoke(self, messages, max_tokens=None, **kwargs):
        """非同期版のinvoke"""
        # メッセージ処理
        chat_history = []
        system_instruction = None
        
        for i, msg in enumerate(messages):
            if msg["role"] == "system":
                system_instruction = msg["content"]
            elif msg["role"] == "user":
                if i < len(messages) - 1:
                    chat_history.append({"role": "user", "parts": [msg["content"]]})
            elif msg["role"] == "assistant":
                chat_history.append({"role": "model", "parts": [msg["content"]]})
        
        if system_instruction:
            model = genai.GenerativeModel(
                model_name=self.model.model_name,
                system_instruction=system_instruction
            )
        else:
            model = self.model
        
        chat = model.start_chat(history=chat_history)
        
        last_user_message = None
        for msg in reversed(messages):
            if msg["role"] == "user":
                last_user_message = msg["content"]
                break
        
        if not last_user_message:
            raise ValueError("No user message found")
        
        all_kwargs = {**self.kwargs, **kwargs}
        mapped_params = map_common_params(all_kwargs, self.param_mapping)
        generation_config = filter_params(mapped_params, self.allowed_params)
        
        if max_tokens:
            generation_config["max_output_tokens"] = max_tokens
        
        # Google APIを非同期で実行
        response = await asyncio.to_thread(
            chat.send_message, 
            last_user_message, 
            generation_config=generation_config
        )
        return LLMResponse(content=response.text)


class AnthropicClient:
    def __init__(self, api_key, model, **kwargs):
        self.client = Anthropic(api_key=api_key)
        self.model = model
        self.kwargs = kwargs
        
        self.allowed_params = {
            'temperature', 'top_p', 'top_k', 'max_tokens',
            'stop_sequences', 'stream'
        }
        
        self.param_mapping = {
            'stop': 'stop_sequences',
        }

    def invoke(self, messages, max_tokens=None, **kwargs):
        """同期版のinvoke（後方互換性のため）"""
        loop = asyncio.new_event_loop()
        asyncio.set_event_loop(loop)
        try:
            return loop.run_until_complete(self.ainvoke(messages, max_tokens, **kwargs))
        finally:
            loop.close()

    async def ainvoke(self, messages, max_tokens=None, **kwargs):
        """非同期版のinvoke"""
        system_message = None
        filtered_messages = []
        
        for msg in messages:
            if msg["role"] == "system":
                system_message = msg["content"]
            else:
                filtered_messages.append(msg)
        
        all_kwargs = {**self.kwargs, **kwargs}
        mapped_params = map_common_params(all_kwargs, self.param_mapping)
        filtered_params = filter_params(mapped_params, self.allowed_params)
        
        params = {
            "model": self.model,
            "messages": filtered_messages,
            **filtered_params
        }
        
        if system_message:
            params["system"] = system_message
            
        if max_tokens:
            params["max_tokens"] = max_tokens
        elif "max_tokens" not in params:
            params["max_tokens"] = 1024
        
        # Anthropic APIを非同期で実行
        response = await asyncio.to_thread(self.client.messages.create, **params)
        return LLMResponse(content=response.content[0].text)


class AzureOpenAIClient:
    def __init__(self, api_key, azure_endpoint, azure_deployment, api_version, **kwargs):
        self.client = AzureOpenAI(
            api_key=api_key,
            azure_endpoint=azure_endpoint,
            api_version=api_version
        )
        self.async_client = openai.AsyncAzureOpenAI(
            api_key=api_key,
            azure_endpoint=azure_endpoint,
            api_version=api_version
        )
        self.azure_deployment = azure_deployment
        self.kwargs = kwargs
        
        self.allowed_params = {
            'temperature', 'top_p', 'n', 'stream', 'stop', 
            'max_tokens', 'presence_penalty', 'frequency_penalty',
            'logit_bias', 'user', 'response_format', 'seed',
            'tools', 'tool_choice', 'parallel_tool_calls'
        }
        
        self.param_mapping = {}

    def invoke(self, messages, max_tokens=None, **kwargs):
        """同期版のinvoke（後方互換性のため）"""
        loop = asyncio.new_event_loop()
        asyncio.set_event_loop(loop)
        try:
            return loop.run_until_complete(self.ainvoke(messages, max_tokens, **kwargs))
        finally:
            loop.close()

    async def ainvoke(self, messages, max_tokens=None, **kwargs):
        """非同期版のinvoke"""
        all_kwargs = {**self.kwargs, **kwargs}
        mapped_params = map_common_params(all_kwargs, self.param_mapping)
        filtered_params = filter_params(mapped_params, self.allowed_params)
        
        params = {
            "model": self.azure_deployment,
            "messages": messages,
            **filtered_params
        }
        
        if max_tokens:
            params["max_tokens"] = max_tokens
        
        response = await self.async_client.chat.completions.create(**params)
        return LLMResponse(content=response.choices[0].message.content)


class CohereClient:
    def __init__(self, api_key, model, **kwargs):
        self.client = cohere.Client(api_key)
        self.model = model
        self.kwargs = kwargs
        
        self.allowed_params = {
            'temperature', 'p', 'k', 'max_tokens', 'stop_sequences',
            'frequency_penalty', 'presence_penalty', 'seed'
        }
        
        self.param_mapping = {
            'top_p': 'p',
            'top_k': 'k',
            'stop': 'stop_sequences',
        }

    def invoke(self, messages, max_tokens=None, **kwargs):
        """同期版のinvoke（後方互換性のため）"""
        loop = asyncio.new_event_loop()
        asyncio.set_event_loop(loop)
        try:
            return loop.run_until_complete(self.ainvoke(messages, max_tokens, **kwargs))
        finally:
            loop.close()

    async def ainvoke(self, messages, max_tokens=None, **kwargs):
        """非同期版のinvoke"""
        chat_history = []
        message = ""
        preamble = None
        
        for i, msg in enumerate(messages):
            if msg["role"] == "system":
                preamble = msg["content"]
            elif msg["role"] == "user":
                if i == len(messages) - 1:
                    message = msg["content"]
                else:
                    chat_history.append({"role": "USER", "message": msg["content"]})
            elif msg["role"] == "assistant":
                chat_history.append({"role": "CHATBOT", "message": msg["content"]})
        
        all_kwargs = {**self.kwargs, **kwargs}
        mapped_params = map_common_params(all_kwargs, self.param_mapping)
        filtered_params = filter_params(mapped_params, self.allowed_params)
        
        params = {
            "model": self.model,
            "message": message,
            "chat_history": chat_history,
            **filtered_params
        }
        
        if preamble:
            params["preamble"] = preamble
            
        if max_tokens:
            params["max_tokens"] = max_tokens
        
        # Cohere APIを非同期で実行
        response = await asyncio.to_thread(self.client.chat, **params)
        return LLMResponse(content=response.text)


def get_llm_inference_engine():
    instance = WandbConfigSingleton.get_instance()
    cfg = instance.config
    api_type = cfg.api

    if api_type == "vllm":
        # vLLMサーバーを起動
        from vllm_server import start_vllm_server
        start_vllm_server()

        # LoRAの設定を確認
        lora_config = cfg.model.get("lora", None)
        base_url = "http://localhost:8000/v1"
        model_name = cfg.model.pretrained_model_name_or_path

        if lora_config and lora_config.get("enable", False):
            # LoRAが有効な場合、LoRAアダプター名をモデル名として使用
            model_name = lora_config.get("adapter_name", model_name)

        llm = OpenAIClient(
            api_key="EMPTY",
            base_url=base_url,
            model_name=model_name,
            **cfg.generator,
        )

    elif api_type == "vllm-external":
        # vLLMサーバーは起動済みのものを用いるので、ここでは起動しない
        #from vllm_server import start_vllm_server
        #start_vllm_server()

        base_url = cfg.get("base_url", "http://localhost:8000/v1") #"http://localhost:8000/v1"
        model_name = cfg.model.pretrained_model_name_or_path

        llm = OpenAIClient(
            api_key=os.environ.get("VLLM_API_KEY", "EMPTY"),
            base_url=base_url,
            model_name=model_name,
            **cfg.generator,
        )

    elif api_type == "openai":
<<<<<<< HEAD
        # OpenAI APIを使用
        model_name = cfg.model.pretrained_model_name_or_path
        
        # reasoningモデル（o1, o3など）の場合は特別な処理
        if model_name in ["o1", "o1-preview", "o1-mini", "o3", "o3-mini"]:
            generator_config = cfg.generator.copy()
            # reasoningモデルではmax_tokensを除外し、model_kwargsで処理
            generator_config.pop("max_tokens", None)
            
            # max_completion_tokensをmodel_kwargsで渡す
            max_completion_tokens = cfg.generator.get("max_tokens", 4096)
            llm = ChatOpenAI(
                model_name=model_name,
                model_kwargs={"max_completion_tokens": max_completion_tokens},
                **generator_config,
            )
        else:
            llm = ChatOpenAI(
                model_name=model_name,
                **cfg.generator,
            )
=======
        llm = OpenAIClient(
            api_key=os.environ["OPENAI_API_KEY"],
            model=cfg.model.pretrained_model_name_or_path,
            **cfg.generator,
        )
>>>>>>> f8cafb12

    elif api_type == "xai":
        llm = OpenAIClient(
            api_key=os.environ["XAI_API_KEY"],
            base_url="https://api.x.ai/v1",
            model=cfg.model.pretrained_model_name_or_path,
            **cfg.generator,
        )

    elif api_type == "mistral":
<<<<<<< HEAD
        # LangChainのMistralAIインテグレーションを使用
        if MISTRAL_AVAILABLE:
            llm = ChatMistralAI(
                model=cfg.model.pretrained_model_name_or_path, 
                api_key=os.environ["MISTRAL_API_KEY"],
                **cfg.generator,
            )
        else:
            raise ValueError("MistralAI API requested but langchain_mistralai is not available due to dependency conflicts. Please check your environment or use a different API.")

    elif api_type == "google":
        # LangChainのGoogleGenerativeAIインテグレーションを使用
        if GOOGLE_AVAILABLE:
            categories = [
                HarmCategory.HARM_CATEGORY_DANGEROUS_CONTENT,
                HarmCategory.HARM_CATEGORY_HARASSMENT,
                HarmCategory.HARM_CATEGORY_HATE_SPEECH,
                HarmCategory.HARM_CATEGORY_SEXUALLY_EXPLICIT,
            ]
            safety_settings = {cat: HarmBlockThreshold.BLOCK_NONE for cat in categories}
            
            llm = ChatGoogleGenerativeAI(
                model=cfg.model.pretrained_model_name_or_path,
                api_key=os.environ["GOOGLE_API_KEY"],
                safety_settings=safety_settings,
                **cfg.generator,
            )
        else:
            raise ValueError("Google API requested but langchain_google_genai is not available due to dependency conflicts. Please check your environment or use a different API.")
=======
        llm = MistralClient(
            api_key=os.environ["MISTRAL_API_KEY"],
            model=cfg.model.pretrained_model_name_or_path,
            **cfg.generator,
        )

    elif api_type == "google":
        llm = GoogleClient(
            api_key=os.environ["GOOGLE_API_KEY"],
            model=cfg.model.pretrained_model_name_or_path,
            **cfg.generator,
        )
>>>>>>> f8cafb12

    elif api_type == "amazon_bedrock":
        llm = ChatBedrock(cfg=cfg)

    elif api_type == "anthropic":
<<<<<<< HEAD
        # LangChainのAnthropicインテグレーションを使用
        if ANTHROPIC_AVAILABLE:
            llm = ChatAnthropic(
                model=cfg.model.pretrained_model_name_or_path, 
                api_key=os.environ["ANTHROPIC_API_KEY"],
                **cfg.generator,
            )
        else:
            raise ValueError("Anthropic API requested but langchain_anthropic is not available due to dependency conflicts. Please check your environment or use a different API.")
=======
        llm = AnthropicClient(
            api_key=os.environ["ANTHROPIC_API_KEY"],
            model=cfg.model.pretrained_model_name_or_path,
            **cfg.generator,
        )
>>>>>>> f8cafb12
    
    elif api_type == "upstage":
        llm = OpenAIClient(
            api_key=os.environ["UPSTAGE_API_KEY"],
            base_url="https://api.upstage.ai/v1/solar",
            model=cfg.model.pretrained_model_name_or_path,
            **cfg.generator,
        )

    elif api_type == "azure-openai":
        llm = AzureOpenAIClient(
            api_key=os.environ["AZURE_OPENAI_API_KEY"],
            azure_endpoint=os.environ["AZURE_OPENAI_ENDPOINT"],
            azure_deployment=cfg.model.pretrained_model_name_or_path,
            api_version=cfg.model.get("api_version", "2024-05-01-preview"),
            **cfg.generator,
        )

    elif api_type == "cohere":
<<<<<<< HEAD
        if COHERE_AVAILABLE:
            llm = ChatCohere(
                model=cfg.model.pretrained_model_name_or_path,
                cohere_api_key=os.environ["COHERE_API_KEY"],
                **cfg.generator,
            )
        else:
            raise ValueError("Cohere API requested but langchain_cohere is not available due to dependency conflicts. Please check your environment or use a different API.")
=======
        llm = CohereClient(
            api_key=os.environ["COHERE_API_KEY"],
            model=cfg.model.pretrained_model_name_or_path,
            **cfg.generator,
        )
>>>>>>> f8cafb12

    else:
        raise ValueError(f"Unsupported API type: {api_type}")
    
    return llm<|MERGE_RESOLUTION|>--- conflicted
+++ resolved
@@ -3,53 +3,11 @@
 from dataclasses import dataclass
 import json
 from config_singleton import WandbConfigSingleton
-<<<<<<< HEAD
-from langchain_openai import ChatOpenAI, AzureChatOpenAI
-# MistralAIのインポートを条件付きに（Pydantic v2の互換性問題を回避）
-try:
-    from langchain_mistralai.chat_models import ChatMistralAI
-    MISTRAL_AVAILABLE = True
-except ImportError:
-    MISTRAL_AVAILABLE = False
-    print("Warning: langchain_mistralai not available due to dependency conflicts. MistralAI API will not be supported.")
-
-# Google GenerativeAIのインポートを条件付きに
-try:
-    from langchain_google_genai import (
-        ChatGoogleGenerativeAI,
-        HarmBlockThreshold,
-        HarmCategory,
-    )
-    GOOGLE_AVAILABLE = True
-except ImportError:
-    GOOGLE_AVAILABLE = False
-    print("Warning: langchain_google_genai not available due to dependency conflicts. Google API will not be supported.")
-
-# from langchain_aws import ChatBedrock
-
-# Anthropicのインポートを条件付きに
-try:
-    from langchain_anthropic import ChatAnthropic
-    ANTHROPIC_AVAILABLE = True
-except ImportError:
-    ANTHROPIC_AVAILABLE = False
-    print("Warning: langchain_anthropic not available due to dependency conflicts. Anthropic API will not be supported.")
-
-# Cohereのインポートも条件付きに（同様の問題の可能性）
-try:
-    from langchain_cohere import ChatCohere
-    COHERE_AVAILABLE = True
-except ImportError:
-    COHERE_AVAILABLE = False
-    print("Warning: langchain_cohere not available due to dependency conflicts. Cohere API will not be supported.")
-
-=======
 import openai
 from mistralai import Mistral
 import google.generativeai as genai
 from anthropic import Anthropic
 import cohere
->>>>>>> f8cafb12
 from botocore.exceptions import ClientError
 import boto3
 from botocore.config import Config
@@ -587,35 +545,11 @@
         )
 
     elif api_type == "openai":
-<<<<<<< HEAD
-        # OpenAI APIを使用
-        model_name = cfg.model.pretrained_model_name_or_path
-        
-        # reasoningモデル（o1, o3など）の場合は特別な処理
-        if model_name in ["o1", "o1-preview", "o1-mini", "o3", "o3-mini"]:
-            generator_config = cfg.generator.copy()
-            # reasoningモデルではmax_tokensを除外し、model_kwargsで処理
-            generator_config.pop("max_tokens", None)
-            
-            # max_completion_tokensをmodel_kwargsで渡す
-            max_completion_tokens = cfg.generator.get("max_tokens", 4096)
-            llm = ChatOpenAI(
-                model_name=model_name,
-                model_kwargs={"max_completion_tokens": max_completion_tokens},
-                **generator_config,
-            )
-        else:
-            llm = ChatOpenAI(
-                model_name=model_name,
-                **cfg.generator,
-            )
-=======
         llm = OpenAIClient(
             api_key=os.environ["OPENAI_API_KEY"],
             model=cfg.model.pretrained_model_name_or_path,
             **cfg.generator,
         )
->>>>>>> f8cafb12
 
     elif api_type == "xai":
         llm = OpenAIClient(
@@ -626,37 +560,6 @@
         )
 
     elif api_type == "mistral":
-<<<<<<< HEAD
-        # LangChainのMistralAIインテグレーションを使用
-        if MISTRAL_AVAILABLE:
-            llm = ChatMistralAI(
-                model=cfg.model.pretrained_model_name_or_path, 
-                api_key=os.environ["MISTRAL_API_KEY"],
-                **cfg.generator,
-            )
-        else:
-            raise ValueError("MistralAI API requested but langchain_mistralai is not available due to dependency conflicts. Please check your environment or use a different API.")
-
-    elif api_type == "google":
-        # LangChainのGoogleGenerativeAIインテグレーションを使用
-        if GOOGLE_AVAILABLE:
-            categories = [
-                HarmCategory.HARM_CATEGORY_DANGEROUS_CONTENT,
-                HarmCategory.HARM_CATEGORY_HARASSMENT,
-                HarmCategory.HARM_CATEGORY_HATE_SPEECH,
-                HarmCategory.HARM_CATEGORY_SEXUALLY_EXPLICIT,
-            ]
-            safety_settings = {cat: HarmBlockThreshold.BLOCK_NONE for cat in categories}
-            
-            llm = ChatGoogleGenerativeAI(
-                model=cfg.model.pretrained_model_name_or_path,
-                api_key=os.environ["GOOGLE_API_KEY"],
-                safety_settings=safety_settings,
-                **cfg.generator,
-            )
-        else:
-            raise ValueError("Google API requested but langchain_google_genai is not available due to dependency conflicts. Please check your environment or use a different API.")
-=======
         llm = MistralClient(
             api_key=os.environ["MISTRAL_API_KEY"],
             model=cfg.model.pretrained_model_name_or_path,
@@ -669,29 +572,16 @@
             model=cfg.model.pretrained_model_name_or_path,
             **cfg.generator,
         )
->>>>>>> f8cafb12
 
     elif api_type == "amazon_bedrock":
         llm = ChatBedrock(cfg=cfg)
 
     elif api_type == "anthropic":
-<<<<<<< HEAD
-        # LangChainのAnthropicインテグレーションを使用
-        if ANTHROPIC_AVAILABLE:
-            llm = ChatAnthropic(
-                model=cfg.model.pretrained_model_name_or_path, 
-                api_key=os.environ["ANTHROPIC_API_KEY"],
-                **cfg.generator,
-            )
-        else:
-            raise ValueError("Anthropic API requested but langchain_anthropic is not available due to dependency conflicts. Please check your environment or use a different API.")
-=======
         llm = AnthropicClient(
             api_key=os.environ["ANTHROPIC_API_KEY"],
             model=cfg.model.pretrained_model_name_or_path,
             **cfg.generator,
         )
->>>>>>> f8cafb12
     
     elif api_type == "upstage":
         llm = OpenAIClient(
@@ -711,22 +601,11 @@
         )
 
     elif api_type == "cohere":
-<<<<<<< HEAD
-        if COHERE_AVAILABLE:
-            llm = ChatCohere(
-                model=cfg.model.pretrained_model_name_or_path,
-                cohere_api_key=os.environ["COHERE_API_KEY"],
-                **cfg.generator,
-            )
-        else:
-            raise ValueError("Cohere API requested but langchain_cohere is not available due to dependency conflicts. Please check your environment or use a different API.")
-=======
         llm = CohereClient(
             api_key=os.environ["COHERE_API_KEY"],
             model=cfg.model.pretrained_model_name_or_path,
             **cfg.generator,
         )
->>>>>>> f8cafb12
 
     else:
         raise ValueError(f"Unsupported API type: {api_type}")
