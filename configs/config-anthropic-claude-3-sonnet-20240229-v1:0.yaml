wandb:
  run_name: "anthoropic/claude-3-sonnet-20240229-v1:0" # use run_name defined above

# if you don't use api, please set "api" as "false"
# if you use api, please select from "openai", "anthoropic", "google", "cohere", "vllm"
api: "amazon_bedrock"
batch_size: 1 # vllmは256, apiは32を推奨
inference_interval: 5 # seconds

model:
  pretrained_model_name_or_path: "anthropic.claude-3-sonnet-20240229-v1:0" #if you use openai api, put the name of model
  size_category: "api"
<<<<<<< HEAD
  size: null
=======
  size: null 
>>>>>>> 1c5dde43
  release_date: "2/29/2024"<|MERGE_RESOLUTION|>--- conflicted
+++ resolved
@@ -10,9 +10,5 @@
 model:
   pretrained_model_name_or_path: "anthropic.claude-3-sonnet-20240229-v1:0" #if you use openai api, put the name of model
   size_category: "api"
-<<<<<<< HEAD
-  size: null
-=======
   size: null 
->>>>>>> 1c5dde43
   release_date: "2/29/2024"