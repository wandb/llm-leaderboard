wandb:
  entity: "llm-leaderboard"
  project: "nejumi-leaderboard4-dev"
  #run: please set up run name in a model-base config

github_version: v3.0.0 #for recording

testmode: true
inference_interval: 0 # seconds

run:
  jaster: true
  jmmlu_robustness: true # if this is set as true, jaster should set as true
  mtbench: true
  jbbq: true
  toxicity: true
  jtruthfulqa: true
  hle: true
  swebench: true
  hallulens: true
  arc_agi_2: true
  aggregate: false

model:
  artifact_path: null
  max_model_len: 3000
  chat_template: null
  dtype: 'float16'
  trust_remote_code: true
  device_map: "auto"
  load_in_8bit: false
  load_in_4bit: false

generator:
  top_p: 1.0
  temperature: 0.1
  max_tokens: 128

num_few_shots: 2

jaster:
  message_intro: "以下に、あるタスクを説明する指示があり、それに付随する入力が更なる文脈を提供しています。リクエストを適切に完了するための回答を記述してください。"
  artifacts_path: "llm-leaderboard/nejumi-leaderboard4/jaster:v0"
  dataset_dir: "jaster"


jbbq:
  artifacts_path: 'llm-leaderboard/nejumi-leaderboard4-private/jbbq:v0'
  dataset_dir: 'jbbq'
  language: 'ja'

toxicity:
  artifact_path: 'llm-leaderboard/nejumi-leaderboard4-private/toxicity_dataset_full:v0'
  judge_prompts_path: 'llm-leaderboard/nejumi-leaderboard4-private/toxicity_judge_prompts:v0'
  max_workers: 5
  judge_model: 'gpt-4o-2024-05-13'

jtruthfulqa:
  artifact_path: 'llm-leaderboard/nejumi-leaderboard4/jtruthfulqa_dataset:v0'  # JTruthfulQAデータセットのアーティファクトパス
  roberta_model_name: 'nlp-waseda/roberta_jtruthfulqa'  # 評価に使用するRoBERTaモデル名

swebench:
  artifacts_path: 'llm-leaderboard/nejumi-leaderboard4/swebench_verified_official:v0'  # SWE-Bench Verifiedデータセットのアーティファクトパス
  dataset_dir: "swebench_verified_official"
  max_samples: 100  # 全500件は時間がかかるため制限（フルセットの場合は500を指定）
  max_tokens: 2048  # SWE-Benchのパッチ生成に必要なトークン数
  max_workers: 4  # 並列実行ワーカー数
  evaluation_method: "official"  # "official" or "docker" - 公式パッケージまたは独自Docker実装

mtbench:
  temperature_override:
    writing: 0.7
    roleplay: 0.7
    extraction: 0.0
    math: 0.0
    coding: 0.0
    reasoning: 0.0
    stem: 0.1
    humanities": 0.1
  question_artifacts_path: 'llm-leaderboard/nejumi-leaderboard4/mtbench_ja_question:v0' # if testmode is true, small dataset will be used
  question_artifacts_path_test: 'llm-leaderboard/nejumi-leaderboard4/mtbench_ja_question_small_for_test:v0'
  referenceanswer_artifacts_path: 'llm-leaderboard/nejumi-leaderboard4/mtbench_ja_referenceanswer:v0' # if testmode is true, small dataset will be used
  referenceanswer_artifacts_path_test: 'llm-leaderboard/nejumi-leaderboard4/mtbench_ja_referenceanswer_small_for_test:v0'
  judge_prompt_artifacts_path: 'llm-leaderboard/nejumi-leaderboard4/mtbench_ja_prompt:v0' 
  bench_name: 'japanese_mt_bench'
  model_id: null # cannot use '<', '>', ':', '"', '/', '\\', '|', '?', '*', '.'
  question_begin: null 
  question_end: null 
  max_new_token: 1024
  num_choices: 1
  num_gpus_per_model: 1
  num_gpus_total: 1
  max_gpu_memory: null
  dtype: bfloat16 # None or float32 or float16 or bfloat16
  # for gen_judgment
  judge_model: 'gpt-4o-2024-05-13'
  mode: 'single'
  baseline_model: null 
  parallel: 80
  first_n: null

<<<<<<< HEAD
hle:
  artifact_path: 'llm-leaderboard/hle-test/hle-ja:v1'
  dataset_name: 'hle-ja.jsonl'
  max_completion_tokens: 8192
  max_workers: 100
  judge_model: "o3-mini-2025-01-31"
  max_samples: 100
=======
arc_agi_2:
  artifacts_path: "llm-leaderboard/nejumi-leaderboard4/arc-agi-2:v0"
  max_output_tokens: 4096
  num_attempts: 2
>>>>>>> 05a20d5d

sample_dataset:
  artifacts_path: "your artifact path here"
  # add necessary configration here

hallulens:
  artifacts_path: "wandb-japan/nejumi-leaderboard4/hallulens:v1"
  judge_model: "gpt-4o"<|MERGE_RESOLUTION|>--- conflicted
+++ resolved
@@ -76,7 +76,7 @@
     coding: 0.0
     reasoning: 0.0
     stem: 0.1
-    humanities": 0.1
+    humanities: 0.1
   question_artifacts_path: 'llm-leaderboard/nejumi-leaderboard4/mtbench_ja_question:v0' # if testmode is true, small dataset will be used
   question_artifacts_path_test: 'llm-leaderboard/nejumi-leaderboard4/mtbench_ja_question_small_for_test:v0'
   referenceanswer_artifacts_path: 'llm-leaderboard/nejumi-leaderboard4/mtbench_ja_referenceanswer:v0' # if testmode is true, small dataset will be used
@@ -99,7 +99,6 @@
   parallel: 80
   first_n: null
 
-<<<<<<< HEAD
 hle:
   artifact_path: 'llm-leaderboard/hle-test/hle-ja:v1'
   dataset_name: 'hle-ja.jsonl'
@@ -107,12 +106,11 @@
   max_workers: 100
   judge_model: "o3-mini-2025-01-31"
   max_samples: 100
-=======
+
 arc_agi_2:
   artifacts_path: "llm-leaderboard/nejumi-leaderboard4/arc-agi-2:v0"
   max_output_tokens: 4096
   num_attempts: 2
->>>>>>> 05a20d5d
 
 sample_dataset:
   artifacts_path: "your artifact path here"
