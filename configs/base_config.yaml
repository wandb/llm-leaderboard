wandb:
  entity: 'llm-leaderboard'
  project: 'nejumi-leaderboard4-dev'
  #run: please set up run name in a model-base config

github_version: v3.0.0 #for recording

testmode: true
inference_interval: 0 # seconds

run:
  jaster: false
  jmmlu_robustness: False # if this is set as true, jaster should set as true
  mtbench: false
  jbbq: false
  toxicity: false
  jtruthfulqa: false
  hle: false
  swebench: false
  bfcl: true
<<<<<<< HEAD
  hallulens: false
  arc_agi_2: false
  aggregate: false  
=======
  hallulens: true
  arc_agi_2: true
  m_ifeval: true
  aggregate: true
>>>>>>> 8880ae6a

model:
  artifact_path: null
  ### deprecated: for in-process vllm launch ###
  max_model_len: 3000
  chat_template: null
  dtype: 'float16'
  trust_remote_code: true
  device_map: 'auto'
  load_in_8bit: false
  load_in_4bit: false
  ### deprecated ###

vllm: # vLLM server-side launch configuration
  extra_args: []
  # example
  # extra_args:
  #   - --dtype=bfloat16
  #   - --max_model_len=3000
  #   - '--override_generation_config={"temperature":0.6,"top_p":0.95}' # do not include space
  #   - --trust_remote_code
  #   - --reasoning-parser=deepseek_r1

generator: # LLM client default configuration: to be overridden by each benchmark
  top_p: 1.0
  temperature: 0.1
  max_tokens: 128

num_few_shots: 2

jaster:
  message_intro: '以下に、あるタスクを説明する指示があり、それに付随する入力が更なる文脈を提供しています。リクエストを適切に完了するための回答を記述してください。'
  artifacts_path: 'llm-leaderboard/nejumi-leaderboard4/jaster:production'
  dataset_dir: 'jaster'
  jhumaneval:
    # Dify Sandbox configuration for secure code execution
    dify_sandbox:
      endpoint: 'http://dify-sandbox:8194'  # Sandbox service endpoint
      api_key: 'dify-sandbox'               # API key for authentication
      connect_timeout: 10.0                 # Connection timeout in seconds
      read_timeout: 60.0                    # Read timeout in seconds  
      write_timeout: 60.0                   # Write timeout in seconds
      enable_network: true                  # Enable network access in sandbox
      worker_timeout: 15                    # Worker process timeout in seconds
  override_max_tokens: null # if null, use value defined in task dataset files

jbbq:
  artifacts_path: 'llm-leaderboard/nejumi-leaderboard4-private/jbbq:production'
  dataset_dir: 'jbbq'
  language: 'ja'
  generator_config:
    max_tokens: 10

toxicity:
  artifact_path: 'llm-leaderboard/nejumi-leaderboard4-private/toxicity_dataset_full:production'
  judge_prompts_path: 'llm-leaderboard/nejumi-leaderboard4-private/toxicity_judge_prompts:production'
  max_workers: 5
  judge_model: 'gpt-4o-2024-05-13'

jtruthfulqa:
  artifact_path: 'llm-leaderboard/nejumi-leaderboard4/jtruthfulqa_dataset:production'  # JTruthfulQAデータセットのアーティファクトパス
  roberta_model_name: 'nlp-waseda/roberta_jtruthfulqa'  # 評価に使用するRoBERTaモデル名
  generator_config:
    max_tokens: 256

swebench:
  artifacts_path: 'llm-leaderboard/nejumi-leaderboard4/swebench_verified_official:production'  # SWE-Bench Verifiedデータセットのアーティファクトパス
  dataset_dir: 'swebench_verified_official'
  max_samples: 50  # 全500件は時間がかかるため制限（フルセットの場合は500を指定）
  max_tokens: 2048  # SWE-Benchのパッチ生成に必要なトークン数
  max_workers: 8  # 並列実行ワーカー数
  evaluation_method: 'official'  # 'official' or 'docker' - 公式パッケージまたは独自Docker実装

mtbench:
  temperature_override:
    writing: 0.7
    roleplay: 0.7
    extraction: 0.0
    math: 0.0
    coding: 0.0
    reasoning: 0.0
    stem: 0.1
    humanities: 0.1
  question_artifacts_path: 'llm-leaderboard/nejumi-leaderboard4/mtbench_ja_question:production' # if testmode is true, small dataset will be used
  question_artifacts_path_test: 'llm-leaderboard/nejumi-leaderboard4/mtbench_ja_question_small_for_test:production'
  referenceanswer_artifacts_path: 'llm-leaderboard/nejumi-leaderboard4/mtbench_ja_referenceanswer:production' # if testmode is true, small dataset will be used
  referenceanswer_artifacts_path_test: 'llm-leaderboard/nejumi-leaderboard4/mtbench_ja_referenceanswer_small_for_test:production'
  judge_prompt_artifacts_path: 'llm-leaderboard/nejumi-leaderboard4/mtbench_ja_prompt:production' 
  bench_name: 'japanese_mt_bench'
  model_id: null # cannot use '<', '>', ':', ''', '/', '\\', '|', '?', '*', '.'
  question_begin: null 
  question_end: null 
  max_new_token: 1024
  num_choices: 1
  num_gpus_per_model: 1
  num_gpus_total: 1
  max_gpu_memory: null
  dtype: bfloat16 # None or float32 or float16 or bfloat16
  # for gen_judgment
  judge_model: 'gpt-4o-2024-05-13'
  mode: 'single'
  baseline_model: null 
  parallel: 80
  first_n: null

bfcl:
  temperature: 0.001
  num_gpus: 1
  batch_size: 256  
  backend: 'vllm'
  test_category: 'all'
  num_threads: 1
  gpu_memory_utilization: 0.9
  skip_server_setup: False
  local_model_path: None
  allow_overwrite: True
  samples_per_category: 10
  artifacts_path: 'llm-leaderboard/nejumi-leaderboard4/bfcl:production'

hallulens:
  artifacts_path: 'llm-leaderboard/nejumi-leaderboard4/hallulens:production'
  judge_model: 'gpt-4o'
  generator_config:
    max_tokens: 256
    temperature: 0.0
    top_p: 1.0
  
hle:
  artifact_path: 'llm-leaderboard/nejumi-leaderboard4/hle-ja:production'
  dataset_name: 'hle-ja.jsonl'
  max_completion_tokens: 8192
  max_workers: 100
  judge_model: "o3-mini-2025-01-31"
  max_samples: 100

arc_agi_2:
  artifacts_path: "llm-leaderboard/nejumi-leaderboard4/arc-agi-2_public-eval:production"
  max_output_tokens: 4096
  num_attempts: 2

m_ifeval:
  artifacts_path: "llm-leaderboard/nejumi-leaderboard4/m_ifeval:production"
  dataset_dir: "ja_input_data.jsonl"

sample_dataset:
  artifacts_path: "your artifact path here"
  # add necessary configration here<|MERGE_RESOLUTION|>--- conflicted
+++ resolved
@@ -9,25 +9,19 @@
 inference_interval: 0 # seconds
 
 run:
-  jaster: false
-  jmmlu_robustness: False # if this is set as true, jaster should set as true
-  mtbench: false
-  jbbq: false
-  toxicity: false
-  jtruthfulqa: false
-  hle: false
-  swebench: false
+  jaster: true
+  jmmlu_robustness: true # if this is set as true, jaster should set as true
+  mtbench: true
+  jbbq: true
+  toxicity: true
+  jtruthfulqa: true
+  hle: true
+  swebench: true
   bfcl: true
-<<<<<<< HEAD
-  hallulens: false
-  arc_agi_2: false
-  aggregate: false  
-=======
   hallulens: true
   arc_agi_2: true
   m_ifeval: true
   aggregate: true
->>>>>>> 8880ae6a
 
 model:
   artifact_path: null
