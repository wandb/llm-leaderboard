wandb:
  entity: 'llm-leaderboard'
  project: 'nejumi-leaderboard4-dev'
  #run: please set up run name in a model-base config

github_version: v3.0.0 #for recording

testmode: true
inference_interval: 0 # seconds

run:
  jaster: true
  jmmlu_robustness: true # if this is set as true, jaster should set as true
  mtbench: true
  jbbq: true
  toxicity: true
  jtruthfulqa: true
  hle: true
  swebench: true
  bfcl: true
  hallulens: true
  arc_agi_2: true
<<<<<<< HEAD
=======
  m_ifeval: true
>>>>>>> 5fa31c3f
  aggregate: true

model:
  artifact_path: null
  ### deprecated: for in-process vllm launch ###
  max_model_len: 3000
  chat_template: null
  dtype: 'float16'
  trust_remote_code: true
  device_map: 'auto'
  load_in_8bit: false
  load_in_4bit: false
  ### deprecated ###

vllm: # vLLM server-side launch configuration
  extra_args: []
  # example
  # extra_args:
  #   - --dtype=bfloat16
  #   - --max_model_len=3000
  #   - '--override_generation_config={"temperature":0.6,"top_p":0.95}' # do not include space
  #   - --trust_remote_code
  #   - --reasoning-parser=deepseek_r1

generator: # LLM client default configuration: to be overridden by each benchmark
  top_p: 1.0
  temperature: 0.1
  max_tokens: 128

num_few_shots: 2

jaster:
  message_intro: '以下に、あるタスクを説明する指示があり、それに付随する入力が更なる文脈を提供しています。リクエストを適切に完了するための回答を記述してください。'
  artifacts_path: 'llm-leaderboard/nejumi-leaderboard4/jaster:production'
  dataset_dir: 'jaster'
  jhumaneval:
    # Dify Sandbox configuration for secure code execution
    dify_sandbox:
      endpoint: 'http://dify-sandbox:8194'  # Sandbox service endpoint
      api_key: 'dify-sandbox'               # API key for authentication
      connect_timeout: 10.0                 # Connection timeout in seconds
      read_timeout: 60.0                    # Read timeout in seconds  
      write_timeout: 60.0                   # Write timeout in seconds
      enable_network: true                  # Enable network access in sandbox
      worker_timeout: 15                    # Worker process timeout in seconds
  override_max_tokens: null # if null, use value defined in task dataset files

jbbq:
  artifacts_path: 'llm-leaderboard/nejumi-leaderboard4-private/jbbq:production'
  dataset_dir: 'jbbq'
  language: 'ja'
  generator_config:
    max_tokens: 10

toxicity:
  artifact_path: 'llm-leaderboard/nejumi-leaderboard4-private/toxicity_dataset_full:production'
  judge_prompts_path: 'llm-leaderboard/nejumi-leaderboard4-private/toxicity_judge_prompts:production'
  max_workers: 5
  judge_model: 'gpt-4o-2024-05-13'

jtruthfulqa:
  artifact_path: 'llm-leaderboard/nejumi-leaderboard4/jtruthfulqa_dataset:production'  # JTruthfulQAデータセットのアーティファクトパス
  roberta_model_name: 'nlp-waseda/roberta_jtruthfulqa'  # 評価に使用するRoBERTaモデル名
  generator_config:
    max_tokens: 256

swebench:
  artifacts_path: 'llm-leaderboard/nejumi-leaderboard4/swebench_verified_official:production'  # SWE-Bench Verifiedデータセットのアーティファクトパス
  dataset_dir: 'swebench_verified_official'
  max_samples: 50  # 全500件は時間がかかるため制限（フルセットの場合は500を指定）
  max_tokens: 2048  # SWE-Benchのパッチ生成に必要なトークン数
  max_workers: 8  # 並列実行ワーカー数
  evaluation_method: 'official'  # 'official' or 'docker' - 公式パッケージまたは独自Docker実装

mtbench:
  temperature_override:
    writing: 0.7
    roleplay: 0.7
    extraction: 0.0
    math: 0.0
    coding: 0.0
    reasoning: 0.0
    stem: 0.1
    humanities: 0.1
  question_artifacts_path: 'llm-leaderboard/nejumi-leaderboard4/mtbench_ja_question:production' # if testmode is true, small dataset will be used
  question_artifacts_path_test: 'llm-leaderboard/nejumi-leaderboard4/mtbench_ja_question_small_for_test:production'
  referenceanswer_artifacts_path: 'llm-leaderboard/nejumi-leaderboard4/mtbench_ja_referenceanswer:production' # if testmode is true, small dataset will be used
  referenceanswer_artifacts_path_test: 'llm-leaderboard/nejumi-leaderboard4/mtbench_ja_referenceanswer_small_for_test:production'
  judge_prompt_artifacts_path: 'llm-leaderboard/nejumi-leaderboard4/mtbench_ja_prompt:production' 
  bench_name: 'japanese_mt_bench'
  model_id: null # cannot use '<', '>', ':', ''', '/', '\\', '|', '?', '*', '.'
  question_begin: null 
  question_end: null 
  max_new_token: 1024
  num_choices: 1
  num_gpus_per_model: 1
  num_gpus_total: 1
  max_gpu_memory: null
  dtype: bfloat16 # None or float32 or float16 or bfloat16
  # for gen_judgment
  judge_model: 'gpt-4o-2024-05-13'
  mode: 'single'
  baseline_model: null 
  parallel: 80
  first_n: null

bfcl:
  temperature: 0.001
  num_gpus: 1
  batch_size: 256  
  backend: 'vllm'
  test_category: 'all'
  num_threads: 1
  gpu_memory_utilization: 0.9
  skip_server_setup: False
  local_model_path: None
  allow_overwrite: True
  samples_per_category: 10
  artifacts_path: 'llm-leaderboard/nejumi-leaderboard4/bfcl:production'

hallulens:
  artifacts_path: 'llm-leaderboard/nejumi-leaderboard4/hallulens:production'
  judge_model: 'gpt-4o'
  generator_config:
    max_tokens: 256
    temperature: 0.0
    top_p: 1.0
  
hle:
  artifact_path: 'llm-leaderboard/nejumi-leaderboard4/hle-ja:production'
  dataset_name: 'hle-ja.jsonl'
  max_completion_tokens: 8192
  max_workers: 100
  judge_model: "o3-mini-2025-01-31"
  max_samples: 100

arc_agi_2:
  artifacts_path: "llm-leaderboard/nejumi-leaderboard4/arc-agi-2_public-eval:production"
  max_output_tokens: 4096
  num_attempts: 2

m_ifeval:
  artifacts_path: "llm-leaderboard/nejumi-leaderboard4/m_ifeval:production"
  dataset_dir: "ja_input_data.jsonl"

sample_dataset:
  artifacts_path: "your artifact path here"
  # add necessary configration here<|MERGE_RESOLUTION|>--- conflicted
+++ resolved
@@ -20,10 +20,7 @@
   bfcl: true
   hallulens: true
   arc_agi_2: true
-<<<<<<< HEAD
-=======
   m_ifeval: true
->>>>>>> 5fa31c3f
   aggregate: true
 
 model:
