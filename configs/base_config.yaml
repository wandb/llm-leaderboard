wandb:
  entity: "llm-leaderboard"
  project: "nejumi-leaderboard4-dev"
  #run: please set up run name in a model-base config

github_version: v3.0.0 #for recording

testmode: true
inference_interval: 0 # seconds

run:
  jaster: true
  jmmlu_robustness: true # if this is set as true, jaster should set as true
  mtbench: true
  jbbq: true
  toxicity: true
  jtruthfulqa: true
<<<<<<< HEAD
  hle: true
  aggregate: true
=======
  swebench: true
>>>>>>> e50bc79f
  hallulens: true
  aggregate: false

model:
  artifact_path: null
  max_model_len: 3000
  chat_template: null
  dtype: 'float16'
  trust_remote_code: true
  device_map: "auto"
  load_in_8bit: false
  load_in_4bit: false

generator:
  top_p: 1.0
  temperature: 0.1
  max_tokens: 128

num_few_shots: 2

jaster:
  message_intro: "以下に、あるタスクを説明する指示があり、それに付随する入力が更なる文脈を提供しています。リクエストを適切に完了するための回答を記述してください。"
  artifacts_path: "llm-leaderboard/nejumi-leaderboard4/jaster:v0"
  dataset_dir: "jaster"


jbbq:
  artifacts_path: 'llm-leaderboard/nejumi-leaderboard4-private/jbbq:v0'
  dataset_dir: 'jbbq'
  language: 'ja'

toxicity:
  artifact_path: 'llm-leaderboard/nejumi-leaderboard4-private/toxicity_dataset_full:v0'
  judge_prompts_path: 'llm-leaderboard/nejumi-leaderboard4-private/toxicity_judge_prompts:v0'
  max_workers: 5
  judge_model: 'gpt-4o-2024-05-13'

jtruthfulqa:
  artifact_path: 'llm-leaderboard/nejumi-leaderboard4/jtruthfulqa_dataset:v0'  # JTruthfulQAデータセットのアーティファクトパス
  roberta_model_name: 'nlp-waseda/roberta_jtruthfulqa'  # 評価に使用するRoBERTaモデル名

swebench:
  artifacts_path: 'llm-leaderboard/nejumi-leaderboard4/swebench_verified_official:v0'  # SWE-Bench Verifiedデータセットのアーティファクトパス
  dataset_dir: "swebench_verified_official"
  max_samples: 100  # 全500件は時間がかかるため制限（フルセットの場合は500を指定）
  max_tokens: 2048  # SWE-Benchのパッチ生成に必要なトークン数
  max_workers: 4  # 並列実行ワーカー数
  evaluation_method: "official"  # "official" or "docker" - 公式パッケージまたは独自Docker実装

mtbench:
  temperature_override:
    writing: 0.7
    roleplay: 0.7
    extraction: 0.0
    math: 0.0
    coding: 0.0
    reasoning: 0.0
    stem: 0.1
    humanities": 0.1
  question_artifacts_path: 'llm-leaderboard/nejumi-leaderboard4/mtbench_ja_question:v0' # if testmode is true, small dataset will be used
  question_artifacts_path_test: 'llm-leaderboard/nejumi-leaderboard4/mtbench_ja_question_small_for_test:v0'
  referenceanswer_artifacts_path: 'llm-leaderboard/nejumi-leaderboard4/mtbench_ja_referenceanswer:v0' # if testmode is true, small dataset will be used
  referenceanswer_artifacts_path_test: 'llm-leaderboard/nejumi-leaderboard4/mtbench_ja_referenceanswer_small_for_test:v0'
  judge_prompt_artifacts_path: 'llm-leaderboard/nejumi-leaderboard4/mtbench_ja_prompt:v0' 
  bench_name: 'japanese_mt_bench'
  model_id: null # cannot use '<', '>', ':', '"', '/', '\\', '|', '?', '*', '.'
  question_begin: null 
  question_end: null 
  max_new_token: 1024
  num_choices: 1
  num_gpus_per_model: 1
  num_gpus_total: 1
  max_gpu_memory: null
  dtype: bfloat16 # None or float32 or float16 or bfloat16
  # for gen_judgment
  judge_model: 'gpt-4o-2024-05-13'
  mode: 'single'
  baseline_model: null 
  parallel: 80
  first_n: null

hle:
  artifact_path: 'llm-leaderboard/hle-test/hle-ja:v1'
  dataset_name: 'hle-ja.jsonl'
  max_completion_tokens: 8192
  max_workers: 100
  judge_model: "o3-mini-2025-01-31"
  max_samples: 100

sample_dataset:
  artifacts_path: "your artifact path here"
  # add necessary configration here

hallulens:
  artifacts_path: "llm-leaderboard/nejumi-leaderboard4/hallulens:v0"
  judge_model: "gpt-4o"<|MERGE_RESOLUTION|>--- conflicted
+++ resolved
@@ -15,12 +15,8 @@
   jbbq: true
   toxicity: true
   jtruthfulqa: true
-<<<<<<< HEAD
   hle: true
-  aggregate: true
-=======
   swebench: true
->>>>>>> e50bc79f
   hallulens: true
   aggregate: false
 
