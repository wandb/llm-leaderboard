--- conflicted
+++ resolved
@@ -20,10 +20,7 @@
   bfcl: true
   hallulens: true
   arc_agi_2: true
-<<<<<<< HEAD
-=======
   m_ifeval: true
->>>>>>> 629b458a
   aggregate: true
 
 model:
