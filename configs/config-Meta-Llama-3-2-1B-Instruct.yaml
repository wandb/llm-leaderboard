--- conflicted
+++ resolved
@@ -4,19 +4,9 @@
 batch_size: 32
 model:
   use_wandb_artifacts: false
-<<<<<<< HEAD
-<<<<<<< HEAD
   pretrained_model_name_or_path: meta-llama/Llama-3.2-1B-Instruct #if you use openai api, put the name of model
   bfcl_model_id: "oss_handler" # 統合OSSハンドラーを使用（新しいOSSモデルの簡単追加のため）
   # 従来の個別ハンドラーを使用する場合: "meta-llama/Llama-3.2-1B-Instruct-FC"
-=======
-  pretrained_model_name_or_path: meta-llama/Llama-3.2-1B-Instruct
-  bfcl_model_name: meta-llama/Llama-3.2-1B-Instruct-FC  # BFCL対応
->>>>>>> origin/nejumi4-dev
-=======
-  pretrained_model_name_or_path: meta-llama/Llama-3.2-1B-Instruct
-  bfcl_model_name: meta-llama/Llama-3.2-1B-Instruct-FC  # BFCL対応
->>>>>>> 7cad944e
   chat_template: meta-llama/Llama-3.2-1B-Instruct
   size_category: <10B
   size: 1235814400
